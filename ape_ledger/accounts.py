--- conflicted
+++ resolved
@@ -118,16 +118,12 @@
         return MessageSignature(v, r, s)  # type: ignore
 
     def sign_transaction(self, txn: TransactionAPI) -> Optional[TransactionSignature]:
-<<<<<<< HEAD
-        signed_txn = self._client.sign_transaction(txn.dict())
-        return TransactionSignature(*signed_txn)  # type: ignore
-=======
         txn_type = TransactionType(txn.type)  # In case it is not enum
         if txn_type == TransactionType.STATIC:
-            serializable_txn = StaticFeeTransaction(**txn.as_dict())
+            serializable_txn = StaticFeeTransaction(**txn.dict())
             txn_bytes = rlp.encode(serializable_txn, StaticFeeTransaction)
         else:
-            serializable_txn = DynamicFeeTransaction(**txn.as_dict())
+            serializable_txn = DynamicFeeTransaction(**txn.dict())
             version_byte = bytes(HexBytes(TransactionType.DYNAMIC.value))
             txn_bytes = version_byte + rlp.encode(serializable_txn, DynamicFeeTransaction)
 
@@ -139,5 +135,4 @@
             ecc_parity = v - ((chain_id * 2 + 35) % 256)
             v = (chain_id * 2 + 35) + ecc_parity
 
-        return TransactionSignature(v, r, s)  # type: ignore
->>>>>>> b235cf3e
+        return TransactionSignature(v, r, s)  # type: ignore