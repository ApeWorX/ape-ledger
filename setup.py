--- conflicted
+++ resolved
@@ -79,11 +79,7 @@
     packages=find_packages(exclude=["tests", "tests.*"]),
     package_data={"ape_ledger": ["py.typed"]},
     classifiers=[
-<<<<<<< HEAD
-        "Development Status :: 3 - Beta",
-=======
         "Development Status :: 4 - Beta",
->>>>>>> f6ffd31c
         "Intended Audience :: Developers",
         "License :: OSI Approved :: Apache Software License",
         "Natural Language :: English",
